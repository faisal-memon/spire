--- conflicted
+++ resolved
@@ -671,11 +671,7 @@
 				return nil, err
 			}
 			if res.Node == nil {
-<<<<<<< HEAD
-				return nil, fmt.Errorf("Rejecting CSR, node with ID: %q is not attested", spiffeID)
-=======
 				return nil, errors.New("no record of attested node")
->>>>>>> fcce6132
 			}
 			if res.Node.CertSerialNumber != peerCert.SerialNumber.String() {
 				err := errors.New("SVID serial number does not match")
