--- conflicted
+++ resolved
@@ -272,7 +272,7 @@
 
 		bundles, err := h.getBundlesForEntries(ctx, regEntries)
 		if err != nil {
-			h.c.Log.Error(err)
+			log.WithError(err).Error("Failed to get bundles for registration entries")
 			return status.Error(codes.Internal, err.Error())
 		}
 
@@ -305,15 +305,6 @@
 			svids = make(map[string]*node.X509SVID)
 		}
 
-<<<<<<< HEAD
-		bundles, err := h.getBundlesForEntries(ctx, regEntries)
-		if err != nil {
-			log.WithError(err).Error("Failed to get bundles for registration entries")
-			return status.Error(codes.Internal, err.Error())
-		}
-
-=======
->>>>>>> 41eb0c78
 		err = server.Send(&node.FetchX509SVIDResponse{
 			SvidUpdate: &node.X509SVIDUpdate{
 				Svids:               svids,
